[build-system]
build-backend = "setuptools.build_meta"
requires = [
    "setuptools>=66,<69",
    "setuptools_scm[toml]>=3.5.0",
    "wheel",
]

[project]
name = "catalystcoop.ferc_xbrl_extractor"
description = "A tool for extracting data from FERC XBRL Filings."
readme = {file = "README.rst", content-type = "text/x-rst"}
authors = [
    {name = "Catalyst Cooperative", email = "pudl@catalyst.coop"},
    {name = "Zach Schira", email = "zach.schira@catalyst.coop"}
]
requires-python = ">=3.10,<3.12"
dynamic = ["version"]
license = {file = "LICENSE.txt"}
dependencies = [
    "pydantic>=1.9,<3",
    "coloredlogs>=14.0,<15.1",
    "arelle-release>=2.3,<3",
    "frictionless>=4.4,<5",
    "sqlalchemy>=1.4,<3",
    "pandas>=1.5,<2.2",
    "stringcase~=1.2.0",
    "numpy>=1.16,<2",
    "lxml>=4.9.1,<5",
]
classifiers = [
    "Development Status :: 3 - Alpha",
    "Environment :: Console",
    "License :: OSI Approved :: MIT License",
    "Natural Language :: English",
    "Operating System :: OS Independent",
    "Programming Language :: Python",
    "Programming Language :: Python :: 3",
    "Programming Language :: Python :: 3 :: Only",
    "Programming Language :: Python :: 3.10",
    "Programming Language :: Python :: 3.11",
]
keywords = ["xbrl", "ferc", "finance", "regulation", "accounting"]

[project.urls]
"Homepage" = "https://github.com/catalyst-cooperative/ferc-xbrl-extract"
"Source" = "https://github.com/catalyst-cooperative/ferc-xbrl-extract"
"Documentation" = "https://catalystcoop-ferc-xbrl-extractor.readthedocs.io"
"Issue Tracker" = "https://github.com/catalyst-cooperative/ferc-xbrl-extract/issues"

[project.scripts]
xbrl_extract = "ferc_xbrl_extractor.cli:main"

[project.optional-dependencies]
dev = [
<<<<<<< HEAD
    "black>=22.0,<23.8",  # A deterministic code formatter
    "build>=0.10,<1.1",
=======
    "black>=22.0,<23.10",  # A deterministic code formatter
    "build>=0.10,<0.11",
>>>>>>> 575cecf7
    "isort>=5.0,<5.13",  # Standardized import sorting
    "tox>=4.0,<4.12",  # Python test environment manager
    "twine>=3.3,<4.1",  # Used to make releases to PyPI
]
docs = [
    "doc8>=1.0,<1.2",  # Ensures clean documentation formatting
    "furo>=2022.4.7",
    "sphinx>=4,!=5.1.0,<7.2.5",  # The default Python documentation engine
    "sphinx-autoapi>=2.0,<2.2",  # Generates documentation from docstrings
    "sphinx-issues>=1.2,<3.1",  # Allows references to GitHub issues
]
tests = [
    "bandit>=1.6,<1.8",  # Checks code for security issues
    "coverage>=5.3,<7.4",  # Lets us track what code is being tested
    "doc8>=1.0,<1.2",  # Ensures clean documentation formatting
    "flake8>=4.0,<6.2",  # A framework for linting & static analysis
    "flake8-builtins>=1.5,<2.2",  # Avoid shadowing Python built-in names
    "flake8-colors>=0.1,<0.2",  # Produce colorful error / warning output
    "flake8-docstrings>=1.5,<1.8",  # Ensure docstrings are formatted well
    "flake8-rst-docstrings>=0.2,<0.4",  # Allow use of ReST in docstrings
    "flake8-use-fstring>=1.0,<1.5",  # Highlight use of old-style string formatting
    "mccabe>=0.6,<0.8",  # Checks that code isn't overly complicated
    "mypy>=1.0,<1.6",  # Static type checking
    "pep8-naming>=0.12,<0.14",  # Require PEP8 compliant variable names
    "pre-commit>=2.9,<3.5",  # Allow us to run pre-commit hooks in testing
    "pydocstyle>=5.1,<6.4",  # Style guidelines for Python documentation
    "pytest>=6.2,<7.5",  # Our testing framework
    "pytest-console-scripts>=1.1,<1.5",  # Allow automatic testing of scripts
    "pytest-cov>=2.10,<4.2",  # Pytest plugin for working with coverage
    "rstcheck[sphinx]>=5.0,<6.2",  # ReStructuredText linter
    "tox>=4.0,<4.12",  # Python test environment manager
]
types = [
    "types-setuptools",
]

[tool.setuptools]
include-package-data = true

[tool.setuptools.packages.find]
where = ["src"]

[tool.setuptools_scm]

[tool.black]
line-length = 88
target-version = ["py310", "py311"]
include = "\\.pyi?$"

[tool.isort]
profile = "black"
known_first_party = "ferc_xbrl_extractor"<|MERGE_RESOLUTION|>--- conflicted
+++ resolved
@@ -53,13 +53,8 @@
 
 [project.optional-dependencies]
 dev = [
-<<<<<<< HEAD
-    "black>=22.0,<23.8",  # A deterministic code formatter
-    "build>=0.10,<1.1",
-=======
     "black>=22.0,<23.10",  # A deterministic code formatter
     "build>=0.10,<0.11",
->>>>>>> 575cecf7
     "isort>=5.0,<5.13",  # Standardized import sorting
     "tox>=4.0,<4.12",  # Python test environment manager
     "twine>=3.3,<4.1",  # Used to make releases to PyPI
