[build-system]
build-backend = "setuptools.build_meta"
requires = ["setuptools>=66", "setuptools_scm[toml]>=3.5.0", "wheel"]

[project]
name = "catalystcoop.ferc_xbrl_extractor"
description = "A tool for extracting data from FERC XBRL Filings."
readme = { file = "README.rst", content-type = "text/x-rst" }
authors = [
    { name = "Catalyst Cooperative", email = "pudl@catalyst.coop" },
    { name = "Zach Schira", email = "zach.schira@catalyst.coop" },
]
requires-python = ">=3.10,<3.14"
dynamic = ["version"]
license = { file = "LICENSE.txt" }
dependencies = [
    "arelle-release>=2.3,<3",
    "coloredlogs>=14.0,<15.1",
    "frictionless>=5,<6",
    "lxml>=4.9.1,<6",
    "numpy>=1.16,<3",
    "pandas>=1.5,<3",
    "pyarrow>=14.0.1", # required starting in pandas 3.0
    "pydantic>=2,<3",
    "sqlalchemy>=1.4,<3",
    "stringcase>=1.2,<2",
]
classifiers = [
    "Development Status :: 3 - Alpha",
    "Environment :: Console",
    "License :: OSI Approved :: MIT License",
    "Natural Language :: English",
    "Operating System :: OS Independent",
    "Programming Language :: Python",
    "Programming Language :: Python :: 3",
    "Programming Language :: Python :: 3 :: Only",
    "Programming Language :: Python :: 3.10",
    "Programming Language :: Python :: 3.11",
    "Programming Language :: Python :: 3.12",
    "Programming Language :: Python :: 3.13",
]
keywords = [
    "accounting",
    "data",
    "electricity",
    "energy",
    "federal energy regulatory commission",
    "ferc",
    "finance",
    "gas",
    "natural gas",
    "oil",
    "regulation",
    "utility",
    "xbrl",
]

[project.urls]
"Homepage" = "https://github.com/catalyst-cooperative/ferc-xbrl-extractor"
"Source" = "https://github.com/catalyst-cooperative/ferc-xbrl-extractor"
"Documentation" = "https://catalystcoop-ferc-xbrl-extractor.readthedocs.io"
"Issue Tracker" = "https://github.com/catalyst-cooperative/ferc-xbrl-extractor/issues"

[project.scripts]
xbrl_extract = "ferc_xbrl_extractor.cli:main"

[project.optional-dependencies]
dev = [
    "build>=1.0,<1.3",
<<<<<<< HEAD
    "ruff>=0.5.0,<0.13", # A very fast linter and autofixer
    "tox>=4.16.0,<4.27", # Python test environment manager
=======
    "ruff>=0.5.0,<0.12", # A very fast linter and autofixer
    "tox>=4.16.0,<4.28", # Python test environment manager
>>>>>>> 7e8ec818
    "twine>=3.3,<6.2", # Used to make releases to PyPI
]
docs = [
    "doc8>=1.0,<2.1", # Ensures clean documentation formatting
    "furo>=2022.4.7",
    "sphinx>=4,!=5.1.0,<8.3", # The default Python documentation engine
    "sphinx-autoapi>=3.1.2,<3.7", # Generates documentation from docstrings
    "sphinx-issues>=1.2,<5.1", # Allows references to GitHub issues
]
tests = [
    "coverage>=5.3,<7.10", # Lets us track what code is being tested
    "doc8>=1.0,<2.1", # Ensures clean documentation formatting
    "mypy>=1.0,<1.17", # Static type checking
    "pre-commit>=4,<5", # Allow us to run pre-commit hooks in testing
    "pydocstyle>=5.1,<6.4", # Style guidelines for Python documentation
    "pytest>=6.2,<8.5", # Our testing framework
    "pytest-console-scripts>=1.1,<1.5", # Allow automatic testing of scripts
    "pytest-cov>=2.10,<6.3", # Pytest plugin for working with coverage
    "pytest-mock>=3.0,<3.15",
<<<<<<< HEAD
    "ruff>=0.5.0,<0.13", # A very fast linter and autofixer
    "tox>=4.16.0,<4.27", # Python test environment manager
=======
    "ruff>=0.5.0,<0.12", # A very fast linter and autofixer
    "tox>=4.16.0,<4.28", # Python test environment manager
>>>>>>> 7e8ec818
]
types = ["types-setuptools"]

[tool.setuptools]
include-package-data = true

[tool.setuptools.packages.find]
where = ["src"]

[tool.setuptools_scm]

[tool.ruff]
# Configurations that apply to both the `format` and `lint` subcommands.
target-version = "py313"
line-length = 88
indent-width = 4

[tool.ruff.format]
# Configuration specfic to the `format` subcommand.
# We use black compatible formatting.
quote-style = "double"
indent-style = "space"
skip-magic-trailing-comma = false
line-ending = "auto"

[tool.ruff.lint]
select = [
    "A", # flake8-builtins
    # "ARG", # unused arguments
    # "B",  # flake8-bugbear
    "C", # Limit cyclomatic complexity using mccabe
    "D", # pydocstyle errors
    "E", # pycodestyle errors
    "EXE", # executable file issues
    # "ERA", # eradicate: find commented out code
    "F", # pyflakes
    "I", # isort
    "ISC", # implicit string concatenation
    "N", # pep8-naming
    "NPY", # NumPy specific checks
    "PD", # pandas checks
    "PGH", # pygrep-hooks
    # "PL",  # pylint
    # "PT",  # pytest style
    "PTH", # use pathlib
    "Q", # flake8-quotes
    "RET", # check return values
    "RSE", # unnecessary parenthises on raised exceptions
    "S", # flake8-bandit
    "SIM", # flake8-simplify
    # "T",   # print statements found
    "UP", # pyupgrade (use modern python syntax)
    "W", # pycodestyle warnings
]
ignore = [
    "D401", # Require imperative mood in docstrings.
    "D417",
    "E501", # Overlong lines.
    "E203", # Space before ':' (black recommends to ignore)
    "ISC001", # implicit string concatenation
    "PD003", # Use of isna rather than isnull
    "PD004", # Use of notna rather than notnull
    "PD008", # Use of df.at[] rather than df.loc[]
    "PD010", # Use of df.stack()
    "PD013", # Use of df.unstack()
    "PD015", # Use of pd.merge() rather than df.merge()
    "PD901", # df as variable name
    "RET504", # Ignore unnecessary assignment before return
    "S101", # Use of assert
]

[tool.ruff.lint.flake8-quotes]
docstring-quotes = "double"
inline-quotes = "double"
multiline-quotes = "double"

[tool.ruff.lint.isort]
known-first-party = ["ferc_xbrl_extractor"]

[tool.ruff.lint.per-file-ignores]
"__init__.py" = ["F401"] # Ignore unused imports
"tests/*" = ["D"]

[tool.ruff.lint.pydocstyle]
convention = "google"

[tool.ruff.lint.mccabe]
max-complexity = 10

[tool.doc8]
max-line-length = 88
ignore-path = ["docs/_build"]

[tool.pytest.ini_options]
testpaths = "./"
filterwarnings = [
    "ignore:distutils Version classes are deprecated:DeprecationWarning",
    "ignore:Creating a LegacyVersion:DeprecationWarning:pkg_resources[.*]",
    "ignore:The `update_forward_refs` method is deprecated:pydantic.PydanticDeprecatedSince20:pydantic.main",
    "ignore:datetime.datetime.utcfromtimestamp\\(\\) is deprecated:DeprecationWarning:dateutil.tz",
]

addopts = "--verbose"
log_format = "%(asctime)s [%(levelname)8s] %(name)s:%(lineno)s %(message)s"
log_date_format = "%Y-%m-%d %H:%M:%S"
log_cli = "true"
log_cli_level = "INFO"
doctest_optionflags = ["NORMALIZE_WHITESPACE", "IGNORE_EXCEPTION_DETAIL", "ELLIPSIS"]<|MERGE_RESOLUTION|>--- conflicted
+++ resolved
@@ -67,13 +67,8 @@
 [project.optional-dependencies]
 dev = [
     "build>=1.0,<1.3",
-<<<<<<< HEAD
     "ruff>=0.5.0,<0.13", # A very fast linter and autofixer
-    "tox>=4.16.0,<4.27", # Python test environment manager
-=======
-    "ruff>=0.5.0,<0.12", # A very fast linter and autofixer
     "tox>=4.16.0,<4.28", # Python test environment manager
->>>>>>> 7e8ec818
     "twine>=3.3,<6.2", # Used to make releases to PyPI
 ]
 docs = [
@@ -93,13 +88,8 @@
     "pytest-console-scripts>=1.1,<1.5", # Allow automatic testing of scripts
     "pytest-cov>=2.10,<6.3", # Pytest plugin for working with coverage
     "pytest-mock>=3.0,<3.15",
-<<<<<<< HEAD
     "ruff>=0.5.0,<0.13", # A very fast linter and autofixer
-    "tox>=4.16.0,<4.27", # Python test environment manager
-=======
-    "ruff>=0.5.0,<0.12", # A very fast linter and autofixer
     "tox>=4.16.0,<4.28", # Python test environment manager
->>>>>>> 7e8ec818
 ]
 types = ["types-setuptools"]
 
