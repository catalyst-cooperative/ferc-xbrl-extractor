--- conflicted
+++ resolved
@@ -32,11 +32,7 @@
     install_requires=[
         "pydantic>=1.9,<2",
         "coloredlogs>=14.0,<15.1",  # Dagster requires 14.0
-<<<<<<< HEAD
-        "catalystcoop.arelle-mirror==1.3.0",
-=======
         "arelle-release>=2.2",
->>>>>>> 34b1fe56
         "frictionless>=4.4,<5",
         "sqlalchemy>=1.4,<2",
         "pandas>=1.4,<1.5",
