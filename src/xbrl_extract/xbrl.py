--- conflicted
+++ resolved
@@ -62,24 +62,11 @@
             logger.info(f"Finished batch {i}/{num_batches}")
 
             # Loop through tables and write to database
-<<<<<<< HEAD
             with engine.begin() as conn:
-                for key, df_dict in batch.items():
-                    if not df_dict["duration"].empty:
-                        df_dict["duration"].to_sql(
-                            f"{key} - duration", conn, if_exists="append"
-                        )
+                for key, df in batch.items():
+                    if not df.empty:
+                        df.to_sql(key, conn, if_exists="append")
 
-                    if not df_dict["instant"].empty:
-                        df_dict["instant"].to_sql(
-                            f"{key} - instant", conn, if_exists="append"
-                        )
-=======
-            for key, df in batch.items():
-                if not df.empty:
-                    df.to_sql(key, engine, if_exists="append")
-
->>>>>>> f665302b
 
 def process_batch(
     instances: Iterable[Tuple[str, str]],
